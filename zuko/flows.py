--- conflicted
+++ resolved
@@ -34,11 +34,7 @@
 from .distributions import *
 from .transforms import *
 from .nn import *
-<<<<<<< HEAD
-from .utils import broadcast, random_mask
-=======
-from .utils import broadcast, unpack
->>>>>>> 40427d31
+from .utils import broadcast, unpack, random_mask
 
 
 class DistributionModule(nn.Module, abc.ABC):
