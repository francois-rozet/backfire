r"""General purpose helpers."""

from __future__ import annotations

__all__ = ['bisection', 'broadcast', 'gauss_legendre', 'odeint', 'unpack']

import math
import numpy as np
import torch

from functools import lru_cache
from torch import Tensor, Size
from typing import *


def bisection(
    f: Callable[[Tensor], Tensor],
    y: Tensor,
    a: Union[float, Tensor],
    b: Union[float, Tensor],
    n: int = 16,
    phi: Iterable[Tensor] = (),
) -> Tensor:
    r"""Applies the bisection method to find :math:`x` between the bounds :math:`a`
    and :math:`b` such that :math:`f_\phi(x)` is close to :math:`y`.

    Gradients are propagated through :math:`y` and :math:`\phi` via implicit
    differentiation.

    Wikipedia:
        https://wikipedia.org/wiki/Bisection_method

    Arguments:
        f: A univariate function :math:`f_\phi`.
        y: The target :math:`y`.
        a: The bound :math:`a` such that :math:`f_\phi(a) \leq y`.
        b: The bound :math:`b` such that :math:`y \leq f_\phi(b)`.
        n: The number of iterations.
        phi: The parameters :math:`\phi` of :math:`f_\phi`.

    Returns:
        The solution :math:`x`.

    Example:
        >>> f = torch.cos
        >>> y = torch.tensor(0.0)
        >>> bisection(f, y, 2.0, 1.0, n=16)
        tensor(1.5708)
    """

    a = torch.as_tensor(a).to(y)
    b = torch.as_tensor(b).to(y)

    return Bisection.apply(f, y, a, b, n, *phi)


class Bisection(torch.autograd.Function):
    @staticmethod
    def forward(
        ctx,
        f: Callable[[Tensor], Tensor],
        y: Tensor,
        a: Tensor,
        b: Tensor,
        n: int,
        *phi: Tensor,
    ) -> Tensor:
        ctx.f = f
        ctx.save_for_backward(*phi)

        for _ in range(n):
            c = (a + b) / 2

            mask = f(c) < y

            a = torch.where(mask, c, a)
            b = torch.where(mask, b, c)

        ctx.x = (a + b) / 2

        return ctx.x

    @staticmethod
    def backward(ctx, grad_x: Tensor) -> Tuple[Tensor, ...]:
        f, x = ctx.f, ctx.x
        phi = ctx.saved_tensors

        with torch.enable_grad():
            x = x.detach().requires_grad_()
            y = f(x)

        jacobian = torch.autograd.grad(y, x, torch.ones_like(y), retain_graph=True)[0]
        grad_y = grad_x / jacobian

        if phi:
            grad_phi = torch.autograd.grad(y, phi, -grad_y, retain_graph=True)
        else:
            grad_phi = ()

        return (None, grad_y, None, None, None, *grad_phi)


def broadcast(*tensors: Tensor, ignore: Union[int, Sequence[int]] = 0) -> List[Tensor]:
    r"""Broadcasts tensors together.

    The term broadcasting describes how PyTorch treats tensors with different shapes
    during arithmetic operations. In short, if possible, dimensions that have
    different sizes are expanded (without making copies) to be compatible.

    Arguments:
        tensors: The tensors to broadcast.
        ignore: The number(s) of dimensions not to broadcast.

    Returns:
        The broadcasted tensors.

    Example:
        >>> x = torch.rand(3, 1, 2)
        >>> y = torch.rand(4, 5)
        >>> x, y = broadcast(x, y, ignore=1)
        >>> x.shape
        torch.Size([3, 4, 2])
        >>> y.shape
        torch.Size([3, 4, 5])
    """

    if type(ignore) is int:
        ignore = [ignore] * len(tensors)

    dims = [t.dim() - i for t, i in zip(tensors, ignore)]
    common = torch.broadcast_shapes(*(t.shape[:i] for t, i in zip(tensors, dims)))

    return [torch.broadcast_to(t, common + t.shape[i:]) for t, i in zip(tensors, dims)]


def gauss_legendre(
    f: Callable[[Tensor], Tensor],
    a: Tensor,
    b: Tensor,
    n: int = 3,
    phi: Iterable[Tensor] = (),
) -> Tensor:
    r"""Estimates the definite integral of a function :math:`f_\phi(x)` from :math:`a`
    to :math:`b` using a :math:`n`-point Gauss-Legendre quadrature.

    .. math:: \int_a^b f_\phi(x) ~ dx \approx (b - a) \sum_{i = 1}^n w_i f_\phi(x_i)

    Wikipedia:
        https://wikipedia.org/wiki/Gauss-Legendre_quadrature

    Arguments:
        f: A univariate function :math:`f_\phi`.
        a: The lower limit :math:`a`.
        b: The upper limit :math:`b`.
        n: The number of points :math:`n` at which the function is evaluated.
        phi: The parameters :math:`\phi` of :math:`f_\phi`.

    Returns:
        The definite integral estimation.

    Example:
        >>> f = lambda x: torch.exp(-x**2)
        >>> a, b = torch.tensor([-0.69, 4.2])
        >>> gauss_legendre(f, a, b, n=16)
        tensor(1.4807)
    """

    return GaussLegendre.apply(f, a, b, n, *phi)


class GaussLegendre(torch.autograd.Function):
    @staticmethod
    def forward(
        ctx,
        f: Callable[[Tensor], Tensor],
        a: Tensor,
        b: Tensor,
        n: int,
        *phi: Tensor,
    ) -> Tensor:
        ctx.f, ctx.n = f, n
        ctx.save_for_backward(a, b, *phi)

        return GaussLegendre.quadrature(f, a, b, n)

    @staticmethod
    def backward(ctx, grad_area: Tensor) -> Tuple[Tensor, ...]:
        f, n = ctx.f, ctx.n
        a, b, *phi = ctx.saved_tensors

        if ctx.needs_input_grad[1]:
            grad_a = -f(a) * grad_area
        else:
            grad_a = None

        if ctx.needs_input_grad[2]:
            grad_b = f(b) * grad_area
        else:
            grad_b = None

        if phi:
            with torch.enable_grad():
                area = GaussLegendre.quadrature(f, a.detach(), b.detach(), n)

            grad_phi = torch.autograd.grad(area, phi, grad_area, retain_graph=True)
        else:
            grad_phi = ()

        return (None, grad_a, grad_b, None, *grad_phi)

    @staticmethod
    @lru_cache(maxsize=None)
    def nodes(n: int, **kwargs) -> Tuple[Tensor, Tensor]:
        r"""Returns the nodes and weights for a :math:`n`-point Gauss-Legendre
        quadrature over the interval :math:`[0, 1]`.

        See :func:`numpy.polynomial.legendre.leggauss`.
        """

        nodes, weights = np.polynomial.legendre.leggauss(n)

        nodes = (nodes + 1) / 2
        weights = weights / 2

        kwargs.setdefault('dtype', torch.get_default_dtype())

        return (
            torch.as_tensor(nodes, **kwargs),
            torch.as_tensor(weights, **kwargs),
        )

    @staticmethod
    def quadrature(
        f: Callable[[Tensor], Tensor],
        a: Tensor,
        b: Tensor,
        n: int,
    ) -> Tensor:
        nodes, weights = GaussLegendre.nodes(n, dtype=a.dtype, device=a.device)
        nodes = torch.lerp(
            a[..., None],
            b[..., None],
            nodes,
        ).movedim(-1, 0)

        return (b - a) * torch.tensordot(weights, f(nodes), dims=1)


def odeint(
    f: Callable[[Tensor, Tensor], Tensor],
    x: Union[Tensor, Sequence[Tensor]],
    t0: Union[float, Tensor],
    t1: Union[float, Tensor],
    phi: Iterable[Tensor] = (),
) -> Union[Tensor, Sequence[Tensor]]:
    r"""Integrates a system of first-order ordinary differential equations (ODEs)

    .. math:: \frac{dx}{dt} = f_\phi(t, x) ,

    from :math:`t_0` to :math:`t_1` using the adaptive Dormand-Prince method. The
    output is the final state

    .. math:: x(t_1) = x_0 + \int_{t_0}^{t_1} f_\phi(t, x(t)) ~ dt .

    Gradients are propagated through :math:`x_0`, :math:`t_0`, :math:`t_1` and
    :math:`\phi` via the adaptive checkpoint adjoint (ACA) method.

    References:
        | Neural Ordinary Differential Equations (Chen el al., 2018)
        | https://arxiv.org/abs/1806.07366

        | Adaptive Checkpoint Adjoint Method for Gradient Estimation in Neural ODE (Zhuang et al., 2020)
        | https://arxiv.org/abs/2006.02493

    Arguments:
        f: A system of first-order ODEs :math:`f_\phi`.
        x: The initial state :math:`x_0`.
        t0: The initial integration time :math:`t_0`.
        t1: The final integration time :math:`t_1`.
        phi: The parameters :math:`\phi` of :math:`f_\phi`.

    Returns:
        The final state :math:`x(t_1)`.

    Example:
        >>> A = torch.randn(3, 3)
        >>> f = lambda t, x: x @ A
        >>> x0 = torch.randn(3)
        >>> x1 = odeint(f, x0, 0.0, 1.0)
        >>> x1
        tensor([-3.7454, -0.4140,  0.2677])
    """

    if torch.is_tensor(x):
        g = None
    else:
        shapes = [y.shape for y in x]

        def pack(x: Sequence[Tensor]) -> Tensor:
            return torch.cat([y.flatten() for y in x])

        x = pack(x)
        g = lambda t, x: pack(f(t, *unpack(x, shapes)))

    t0 = torch.as_tensor(t0).to(x)
    t1 = torch.as_tensor(t1).to(x)

    if g is None:
        return AdaptiveCheckpointAdjoint.apply(f, x, t0, t1, *phi)
    else:
        return unpack(AdaptiveCheckpointAdjoint.apply(g, x, t0, t1, *phi), shapes)


def dopri45(
    f: Callable[[Tensor, Tensor], Tensor],
    x: Tensor,
    t: Tensor,
    dt: Tensor,
    error: bool = False,
) -> Union[Tensor, Tuple[Tensor, Tensor]]:
    r"""Applies one step of the Dormand-Prince method.

    Wikipedia:
        https://wikipedia.org/wiki/Dormand-Prince_method
    """

    k1 = dt * f(t, x)
    k2 = dt * f(t + 1 / 5 * dt, x + 1 / 5 * k1)
    k3 = dt * f(t + 3 / 10 * dt, x + 3 / 40 * k1 + 9 / 40 * k2)
    k4 = dt * f(t + 4 / 5 * dt, x + 44 / 45 * k1 - 56 / 15 * k2 + 32 / 9 * k3)
    k5 = dt * f(
        t + 8 / 9 * dt,
        x + 19372 / 6561 * k1 - 25360 / 2187 * k2 + 64448 / 6561 * k3 - 212 / 729 * k4,
    )
    k6 = dt * f(
        t + dt,
        x
        + 9017 / 3168 * k1
        - 355 / 33 * k2
        + 46732 / 5247 * k3
        + 49 / 176 * k4
        - 5103 / 18656 * k5,
    )
    x_next = (
        x
        + 35 / 384 * k1
        + 500 / 1113 * k3
        + 125 / 192 * k4
        - 2187 / 6784 * k5
        + 11 / 84 * k6
    )

    if not error:
        return x_next

    k7 = dt * f(t + dt, x_next)
    x_star = (
        x
        + 5179 / 57600 * k1
        + 7571 / 16695 * k3
        + 393 / 640 * k4
        - 92097 / 339200 * k5
        + 187 / 2100 * k6
        + 1 / 40 * k7
    )

    return x_next, abs(x_next - x_star)


class NestedTensor(tuple):
    r"""Creates an efficient data-structure to hold and perform basic operations on
    lists of tensors.
    """

    def __new__(cls, tensors: Iterable[Tensor] = ()) -> NestedTensor:
        return tuple.__new__(cls, tensors)

    def __add__(self, other: NestedTensor) -> NestedTensor:
        return NestedTensor(x + y for x, y in zip(self, other))

    def __sub__(self, other: NestedTensor) -> NestedTensor:
        return NestedTensor(x - y for x, y in zip(self, other))

    def __rmul__(self, factor: Tensor) -> NestedTensor:
        return NestedTensor(factor * x for x in self)

    def __abs__(self) -> NestedTensor:
        return NestedTensor(map(abs, self))


class AdaptiveCheckpointAdjoint(torch.autograd.Function):
    @staticmethod
    def forward(
        ctx,
        f: Callable[[Tensor, Tensor], Tensor],
        x: Tensor,
        t0: Tensor,
        t1: Tensor,
        *phi: Tensor,
    ) -> Tensor:
        ctx.f = f
        ctx.save_for_backward(x, t0, t1, *phi)
        ctx.steps = []

        t, dt = t0, t1 - t0
        sign = torch.sign(dt)

        while sign * (t1 - t) > 0:
            dt = sign * torch.min(abs(dt), abs(t1 - t))

            while True:
                y, error = dopri45(f, x, t, dt, error=True)
                tolerance = 1e-6 + 1e-5 * torch.max(abs(x), abs(y))
                error = torch.max(error / tolerance).item() + 1e-6

                if error < 1.0:
                    x, t = y, t + dt
                    ctx.steps.append((x, t, dt))

                dt = dt * min(10.0, max(0.1, 0.9 / error ** (1 / 5)))

                if error < 1.0:
                    break

        return x

    @staticmethod
    def backward(ctx, grad_x: Tensor) -> Tuple[Tensor, ...]:
        f = ctx.f
        x0, t0, t1, *phi = ctx.saved_tensors
        x1, _, _ = ctx.steps[-1]

        # Final time
        if ctx.needs_input_grad[3]:
            grad_t1 = f(t1, x1) * grad_x
        else:
            grad_t1 = None

        # Adjoint
        grad_phi = tuple(map(torch.zeros_like, phi))

        def g(t: Tensor, x: NestedTensor) -> NestedTensor:
            x, grad_x, *_ = x

            with torch.enable_grad():
                x = x.detach().requires_grad_()
                dx = f(t, x)

            grad_x, *grad_phi = torch.autograd.grad(dx, (x, *phi), -grad_x, retain_graph=True)

            return NestedTensor((dx, grad_x, *grad_phi))

        for x, t, dt in reversed(ctx.steps):
            x = NestedTensor((x, grad_x, *grad_phi))
            x, grad_x, *grad_phi = dopri45(g, x, t, -dt)

        # Initial time
        if ctx.needs_input_grad[2]:
            grad_t0 = f(t0, x0) * grad_x
        else:
            grad_t0 = None

        return (None, grad_x, grad_t0, grad_t1, *grad_phi)

<<<<<<< HEAD
def random_mask(features):
    """
    Create a random mask of a given number of features.
    
    Arguments:
        features (int): Number of features.
    
    Returns:
        torch.Tensor: A boolean mask with half of the values set to True and the other half set to False.
    """

    # Create a boolean mask of zeros with the given number of features
    mask = torch.zeros(features, dtype=torch.bool)
    
    # Calculate the number of samples to set as True in the mask
    num_samples = features // 2 if features % 2 == 0 else features // 2 + 1
    
    # Generate random indices to set as True in the mask
    idx = torch.multinomial(
        torch.ones(features), 
        num_samples=num_samples,
        replacement=False
    )

    # Set the selected indices as True in the mask
    mask[idx] = True
    
    return mask
=======

def unpack(x: Tensor, shapes: Sequence[Size]) -> List[Tensor]:
    r"""Unpacks a packed tensor.

    Arguments:
        x: A packed tensor, with shape :math:`(*, D)`.
        shapes: A sequence of shapes :math:`S_i`, corresponding to the total number of
            elements :math:`D`.

    Returns:
        The unpacked tensors, with shapes :math:`(*, S_i)`.

    Example:
        >>> x = torch.randn(26)
        >>> y, z = unpack(x, ((1, 2, 3), (4, 5)))
        >>> y.shape
        torch.Size([1, 2, 3])
        >>> z.shape
        torch.Size([4, 5])
    """

    sizes = [math.prod(s) for s in shapes]

    x = x.split(sizes, -1)
    x = (y.unflatten(-1, (*s, 1)) for y, s in zip(x, shapes))
    x = (y.squeeze(-1) for y in x)

    return list(x)
>>>>>>> 40427d31
<|MERGE_RESOLUTION|>--- conflicted
+++ resolved
@@ -462,7 +462,7 @@
 
         return (None, grad_x, grad_t0, grad_t1, *grad_phi)
 
-<<<<<<< HEAD
+
 def random_mask(features):
     """
     Create a random mask of a given number of features.
@@ -491,7 +491,7 @@
     mask[idx] = True
     
     return mask
-=======
+
 
 def unpack(x: Tensor, shapes: Sequence[Size]) -> List[Tensor]:
     r"""Unpacks a packed tensor.
@@ -519,5 +519,4 @@
     x = (y.unflatten(-1, (*s, 1)) for y, s in zip(x, shapes))
     x = (y.squeeze(-1) for y in x)
 
-    return list(x)
->>>>>>> 40427d31
+    return list(x)